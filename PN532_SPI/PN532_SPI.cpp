--- conflicted
+++ resolved
@@ -1,22 +1,17 @@
 
-<<<<<<< HEAD
 #include "PN532/PN532_SPI/PN532_SPI.h"
 #include "PN532/PN532/PN532_debug.h"
-=======
-#include "PN532_SPI.h"
-#include "PN532_debug.h"
->>>>>>> 12663d9d
 #include "Arduino.h"
 
-#define STATUS_READ     2
-#define DATA_WRITE      1
-#define DATA_READ       3
+#define STATUS_READ 2
+#define DATA_WRITE 1
+#define DATA_READ 3
 
 PN532_SPI::PN532_SPI(SPIClass &spi, uint8_t ss)
 {
     command = 0;
     _spi = &spi;
-    _ss  = ss;
+    _ss = ss;
 }
 
 void PN532_SPI::begin()
@@ -24,24 +19,17 @@
     pinMode(_ss, OUTPUT);
 
     _spi->begin();
-    _spi->setDataMode(SPI_MODE0);  // PN532 only supports mode0
+    _spi->setDataMode(SPI_MODE0); // PN532 only supports mode0
     _spi->setBitOrder(LSBFIRST);
-<<<<<<< HEAD
 #if defined __SAM3X8E__
-=======
-#ifndef __SAM3X8E__
-    _spi->setClockDivider(SPI_CLOCK_DIV8); // set clock 2MHz(max: 5MHz)
-#else
->>>>>>> 12663d9d
     /** DUE spi library does not support SPI_CLOCK_DIV8 macro */
-    _spi->setClockDivider(42);             // set clock 2MHz(max: 5MHz)
+    _spi->setClockDivider(42); // set clock 2MHz(max: 5MHz)
 #elif defined __SAMD21G18A__
     /** M0 spi library does not support SPI_CLOCK_DIV8 macro */
-    _spi->setClockDivider(24);             // set clock 2MHz(max: 5MHz)
-#else 
+    _spi->setClockDivider(24); // set clock 2MHz(max: 5MHz)
+#else
     _spi->setClockDivider(SPI_CLOCK_DIV8); // set clock 2MHz(max: 5MHz)
 #endif
-
 }
 
 void PN532_SPI::wakeup()
@@ -50,24 +38,25 @@
     delay(2);
     digitalWrite(_ss, HIGH);
 }
-
-
 
 int8_t PN532_SPI::writeCommand(const uint8_t *header, uint8_t hlen, const uint8_t *body, uint8_t blen)
 {
     command = header[0];
     writeFrame(header, hlen, body, blen);
-    
+
     uint8_t timeout = PN532_ACK_WAIT_TIME;
-    while (!isReady()) {
+    while (!isReady())
+    {
         delay(1);
         timeout--;
-        if (0 == timeout) {
+        if (0 == timeout)
+        {
             DMSG("Time out when waiting for ACK\n");
             return -2;
         }
     }
-    if (readAckFrame()) {
+    if (readAckFrame())
+    {
         DMSG("Invalid ACK\n");
         return PN532_INVALID_ACK;
     }
@@ -77,10 +66,12 @@
 int16_t PN532_SPI::readResponse(uint8_t buf[], uint8_t len, uint16_t timeout)
 {
     uint16_t time = 0;
-    while (!isReady()) {
+    while (!isReady())
+    {
         delay(1);
         time++;
-        if (time > timeout) {
+        if (time > timeout)
+        {
             return PN532_TIMEOUT;
         }
     }
@@ -89,26 +80,30 @@
     delay(1);
 
     int16_t result;
-    do {
+    do
+    {
         write(DATA_READ);
 
-        if (0x00 != read()      ||       // PREAMBLE
-                0x00 != read()  ||       // STARTCODE1
-                0xFF != read()           // STARTCODE2
-           ) {
+        if (0x00 != read() || // PREAMBLE
+            0x00 != read() || // STARTCODE1
+            0xFF != read()    // STARTCODE2
+        )
+        {
 
             result = PN532_INVALID_FRAME;
             break;
         }
 
         uint8_t length = read();
-        if (0 != (uint8_t)(length + read())) {   // checksum of length
-            result = PN532_INVALID_FRAME;
-            break;
-        }
-
-        uint8_t cmd = command + 1;               // response command
-        if (PN532_PN532TOHOST != read() || (cmd) != read()) {
+        if (0 != (uint8_t)(length + read()))
+        { // checksum of length
+            result = PN532_INVALID_FRAME;
+            break;
+        }
+
+        uint8_t cmd = command + 1; // response command
+        if (PN532_PN532TOHOST != read() || (cmd) != read())
+        {
             result = PN532_INVALID_FRAME;
             break;
         }
@@ -117,19 +112,22 @@
         DMSG_HEX(cmd);
 
         length -= 2;
-        if (length > len) {
-            for (uint8_t i = 0; i < length; i++) {
-                DMSG_HEX(read());                 // dump message
+        if (length > len)
+        {
+            for (uint8_t i = 0; i < length; i++)
+            {
+                DMSG_HEX(read()); // dump message
             }
             DMSG("\nNot enough space\n");
             read();
             read();
-            result = PN532_NO_SPACE;  // not enough space
+            result = PN532_NO_SPACE; // not enough space
             break;
         }
 
         uint8_t sum = PN532_PN532TOHOST + cmd;
-        for (uint8_t i = 0; i < length; i++) {
+        for (uint8_t i = 0; i < length; i++)
+        {
             buf[i] = read();
             sum += buf[i];
 
@@ -138,12 +136,13 @@
         DMSG('\n');
 
         uint8_t checksum = read();
-        if (0 != (uint8_t)(sum + checksum)) {
+        if (0 != (uint8_t)(sum + checksum))
+        {
             DMSG("checksum is not ok\n");
             result = PN532_INVALID_FRAME;
             break;
         }
-        read();         // POSTAMBLE
+        read(); // POSTAMBLE
 
         result = length;
     } while (0);
@@ -166,36 +165,38 @@
 void PN532_SPI::writeFrame(const uint8_t *header, uint8_t hlen, const uint8_t *body, uint8_t blen)
 {
     digitalWrite(_ss, LOW);
-    delay(2);               // wake up PN532
+    delay(2); // wake up PN532
 
     write(DATA_WRITE);
     write(PN532_PREAMBLE);
     write(PN532_STARTCODE1);
     write(PN532_STARTCODE2);
 
-    uint8_t length = hlen + blen + 1;   // length of data field: TFI + DATA
+    uint8_t length = hlen + blen + 1; // length of data field: TFI + DATA
     write(length);
-    write(~length + 1);         // checksum of length
+    write(~length + 1); // checksum of length
 
     write(PN532_HOSTTOPN532);
-    uint8_t sum = PN532_HOSTTOPN532;    // sum of TFI + DATA
+    uint8_t sum = PN532_HOSTTOPN532; // sum of TFI + DATA
 
     DMSG("write: ");
 
-    for (uint8_t i = 0; i < hlen; i++) {
+    for (uint8_t i = 0; i < hlen; i++)
+    {
         write(header[i]);
         sum += header[i];
 
         DMSG_HEX(header[i]);
     }
-    for (uint8_t i = 0; i < blen; i++) {
+    for (uint8_t i = 0; i < blen; i++)
+    {
         write(body[i]);
         sum += body[i];
 
         DMSG_HEX(body[i]);
     }
 
-    uint8_t checksum = ~sum + 1;        // checksum of TFI + DATA
+    uint8_t checksum = ~sum + 1; // checksum of TFI + DATA
     write(checksum);
     write(PN532_POSTAMBLE);
 
@@ -214,7 +215,8 @@
     delay(1);
     write(DATA_READ);
 
-    for (uint8_t i = 0; i < sizeof(PN532_ACK); i++) {
+    for (uint8_t i = 0; i < sizeof(PN532_ACK); i++)
+    {
         ackBuf[i] = read();
     }
 

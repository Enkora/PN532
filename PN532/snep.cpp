
#include "PN532/PN532/snep.h"
#include "PN532/PN532/PN532_debug.h"

int8_t SNEP::write(const uint8_t *buf, uint8_t len, uint16_t timeout)
{
	if (0 >= llcp.activate(timeout)) {
		DMSG("failed to activate PN532 as a target\n");
		return -1;
	}

	if (0 >= llcp.connect(timeout)) {
		DMSG("failed to set up a connection\n");
		return -2;
	}

	// response a success SNEP message
	headerBuf[0] = SNEP_DEFAULT_VERSION;
	headerBuf[1] = SNEP_REQUEST_PUT;
	headerBuf[2] = 0;
	headerBuf[3] = 0;
	headerBuf[4] = 0;
	headerBuf[5] = len;
	if (0 >= llcp.write(headerBuf, 6, buf, len)) {
		return -3;
	}

	uint8_t rbuf[16];
	if (6 > llcp.read(rbuf, sizeof(rbuf))) {
		return -4;
	}

	// check SNEP version
	if (SNEP_DEFAULT_VERSION != rbuf[0]) {
<<<<<<< HEAD
		DMSG(F("The received SNEP message's major version is different, me: "));
		DMSG(SNEP_DEFAULT_VERSION);
		DMSG(", their: ");
		DMSG(rbuf[0]);
		DMSG("\n");
=======
		DMSG("The received SNEP message's major version is different\n");
>>>>>>> 12663d9d
		// To-do: send Unsupported Version response
		return -4;
	}

	// expect a put request
	if (SNEP_RESPONSE_SUCCESS != rbuf[1]) {
		DMSG("Expect a success response\n");
		return -4;
	}

	llcp.disconnect(timeout);

	return 1;
}

int16_t SNEP::read(uint8_t *buf, uint8_t len, uint16_t timeout)
{
	if (0 >= llcp.activate(timeout)) {
		DMSG("failed to activate PN532 as a target\n");
		return -1;
	}

	if (0 >= llcp.waitForConnection(timeout)) {
		DMSG("failed to set up a connection\n");
		return -2;
	}

	uint16_t status = llcp.read(buf, len);
	if (6 > status) {
		return -3;
	}

	// check SNEP version
	
	// in case of platform specific bug, shift SNEP message for 4 bytes.
	// tested on Nexus 5, Android 5.1
	if (SNEP_DEFAULT_VERSION != buf[0] && SNEP_DEFAULT_VERSION == buf[4]) {
		for (uint8_t i = 0; i < len - 4; i++) {
			buf[i] = buf[i + 4];
		}
	}
	
	if (SNEP_DEFAULT_VERSION != buf[0]) {
		DMSG(F("SNEP->read: The received SNEP message's major version is different, me: "));
		DMSG(SNEP_DEFAULT_VERSION);
		DMSG(", their: ");
		DMSG(buf[0]);
		DMSG("\n");
		// To-do: send Unsupported Version response
		return -4;
	}

	// expect a put request
	if (SNEP_REQUEST_PUT != buf[1]) {
		DMSG("Expect a put request\n");
		return -4;
	}

	// check message's length
	uint32_t length = (buf[2] << 24) + (buf[3] << 16) + (buf[4] << 8) + buf[5];
	// length should not be more than 244 (header + body < 255, header = 6 + 3 + 2)
	if (length > (status - 6)) {
		DMSG("The SNEP message is too large: "); 
<<<<<<< HEAD
		DMSG_INT(length);
		DMSG_INT(status - 6);
=======
        DMSG_INT(length);
        DMSG_INT(status - 6);
>>>>>>> 12663d9d
		DMSG("\n");
		return -4;
	}
	for (uint8_t i = 0; i < length; i++) {
		buf[i] = buf[i + 6];
	}

	// response a success SNEP message
	headerBuf[0] = SNEP_DEFAULT_VERSION;
	headerBuf[1] = SNEP_RESPONSE_SUCCESS;
	headerBuf[2] = 0;
	headerBuf[3] = 0;
	headerBuf[4] = 0;
	headerBuf[5] = 0;
	llcp.write(headerBuf, 6);

	return length;
}<|MERGE_RESOLUTION|>--- conflicted
+++ resolved
@@ -4,12 +4,14 @@
 
 int8_t SNEP::write(const uint8_t *buf, uint8_t len, uint16_t timeout)
 {
-	if (0 >= llcp.activate(timeout)) {
+	if (0 >= llcp.activate(timeout))
+	{
 		DMSG("failed to activate PN532 as a target\n");
 		return -1;
 	}
 
-	if (0 >= llcp.connect(timeout)) {
+	if (0 >= llcp.connect(timeout))
+	{
 		DMSG("failed to set up a connection\n");
 		return -2;
 	}
@@ -21,32 +23,28 @@
 	headerBuf[3] = 0;
 	headerBuf[4] = 0;
 	headerBuf[5] = len;
-	if (0 >= llcp.write(headerBuf, 6, buf, len)) {
+	if (0 >= llcp.write(headerBuf, 6, buf, len))
+	{
 		return -3;
 	}
 
 	uint8_t rbuf[16];
-	if (6 > llcp.read(rbuf, sizeof(rbuf))) {
+	if (6 > llcp.read(rbuf, sizeof(rbuf)))
+	{
 		return -4;
 	}
 
 	// check SNEP version
-	if (SNEP_DEFAULT_VERSION != rbuf[0]) {
-<<<<<<< HEAD
-		DMSG(F("The received SNEP message's major version is different, me: "));
-		DMSG(SNEP_DEFAULT_VERSION);
-		DMSG(", their: ");
-		DMSG(rbuf[0]);
-		DMSG("\n");
-=======
+	if (SNEP_DEFAULT_VERSION != rbuf[0])
+	{
 		DMSG("The received SNEP message's major version is different\n");
->>>>>>> 12663d9d
 		// To-do: send Unsupported Version response
 		return -4;
 	}
 
 	// expect a put request
-	if (SNEP_RESPONSE_SUCCESS != rbuf[1]) {
+	if (SNEP_RESPONSE_SUCCESS != rbuf[1])
+	{
 		DMSG("Expect a success response\n");
 		return -4;
 	}
@@ -58,32 +56,38 @@
 
 int16_t SNEP::read(uint8_t *buf, uint8_t len, uint16_t timeout)
 {
-	if (0 >= llcp.activate(timeout)) {
+	if (0 >= llcp.activate(timeout))
+	{
 		DMSG("failed to activate PN532 as a target\n");
 		return -1;
 	}
 
-	if (0 >= llcp.waitForConnection(timeout)) {
+	if (0 >= llcp.waitForConnection(timeout))
+	{
 		DMSG("failed to set up a connection\n");
 		return -2;
 	}
 
 	uint16_t status = llcp.read(buf, len);
-	if (6 > status) {
+	if (6 > status)
+	{
 		return -3;
 	}
 
 	// check SNEP version
-	
+
 	// in case of platform specific bug, shift SNEP message for 4 bytes.
 	// tested on Nexus 5, Android 5.1
-	if (SNEP_DEFAULT_VERSION != buf[0] && SNEP_DEFAULT_VERSION == buf[4]) {
-		for (uint8_t i = 0; i < len - 4; i++) {
+	if (SNEP_DEFAULT_VERSION != buf[0] && SNEP_DEFAULT_VERSION == buf[4])
+	{
+		for (uint8_t i = 0; i < len - 4; i++)
+		{
 			buf[i] = buf[i + 4];
 		}
 	}
-	
-	if (SNEP_DEFAULT_VERSION != buf[0]) {
+
+	if (SNEP_DEFAULT_VERSION != buf[0])
+	{
 		DMSG(F("SNEP->read: The received SNEP message's major version is different, me: "));
 		DMSG(SNEP_DEFAULT_VERSION);
 		DMSG(", their: ");
@@ -94,7 +98,8 @@
 	}
 
 	// expect a put request
-	if (SNEP_REQUEST_PUT != buf[1]) {
+	if (SNEP_REQUEST_PUT != buf[1])
+	{
 		DMSG("Expect a put request\n");
 		return -4;
 	}
@@ -102,19 +107,16 @@
 	// check message's length
 	uint32_t length = (buf[2] << 24) + (buf[3] << 16) + (buf[4] << 8) + buf[5];
 	// length should not be more than 244 (header + body < 255, header = 6 + 3 + 2)
-	if (length > (status - 6)) {
-		DMSG("The SNEP message is too large: "); 
-<<<<<<< HEAD
+	if (length > (status - 6))
+	{
+		DMSG("The SNEP message is too large: ");
 		DMSG_INT(length);
 		DMSG_INT(status - 6);
-=======
-        DMSG_INT(length);
-        DMSG_INT(status - 6);
->>>>>>> 12663d9d
 		DMSG("\n");
 		return -4;
 	}
-	for (uint8_t i = 0; i < length; i++) {
+	for (uint8_t i = 0; i < length; i++)
+	{
 		buf[i] = buf[i + 6];
 	}
 

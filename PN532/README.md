--- conflicted
+++ resolved
@@ -3,17 +3,12 @@
 This is an Arduino library for PN532 to use NFC technology. It's based on 
 [Adafruit_NFCShield_I2C](http://goo.gl/pk3FdB)
 and improved by [Seeed Studio](http://goo.gl/zh1iQh).
-It works with
+It works with:
 
-<<<<<<< HEAD
-+ http://www.seeedstudio.com/depot/nfc-shield-v20-p-1370.html?cPath=19_24
-+ https://www.adafruit.com/products/364
 + [Elechouse NFC Module](http://goo.gl/i0EQgd)
-=======
 + [NFC Shield](http://goo.gl/Cac2OH)
 + [Xadow NFC](http://goo.gl/qBZMt0)
 + [PN532 NFC/RFID controller breakout board](http://goo.gl/tby9Sw)
->>>>>>> 994683d8
 
 ### Features
 + Support I2C and SPI of PN532

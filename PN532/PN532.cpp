--- conflicted
+++ resolved
@@ -7,13 +7,8 @@
 /**************************************************************************/
 
 #include "Arduino.h"
-<<<<<<< HEAD
 #include "PN532/PN532/PN532.h"
 #include "PN532/PN532/PN532_debug.h"
-=======
-#include "PN532.h"
-#include "PN532_debug.h"
->>>>>>> 12663d9d
 #include <string.h>
 
 #define HAL(func)   (_interface->func)
@@ -45,7 +40,6 @@
 void PN532::PrintHex(const uint8_t *data, const uint32_t numBytes)
 {
 #ifdef ARDUINO
-<<<<<<< HEAD
     for (uint8_t i = 0; i < numBytes; i++) {
         if (data[i] < 0x10) {
             Serial.print(" 0");
@@ -59,21 +53,6 @@
     for (uint8_t i = 0; i < numBytes; i++) {
         printf(" %2X", data[i]);
     }
-=======
-    for (uint8_t i = 0; i < numBytes; i++) {
-        if (data[i] < 0x10) {
-            Serial.print(" 0");
-        } else {
-            Serial.print(' ');
-        }
-        Serial.print(data[i], HEX);
-    }
-    Serial.println("");
-#else
-    for (uint8_t i = 0; i < numBytes; i++) {
-        printf(" %2X", data[i]);
-    }
->>>>>>> 12663d9d
     printf("\n");
 #endif
 }
@@ -990,31 +969,6 @@
     return HAL(readResponse)(pn532_packetbuffer, sizeof(pn532_packetbuffer));
 }
 
-<<<<<<< HEAD
-uint8_t PN532::ntag21x_auth(const uint8_t *key)
-{
-    uint8_t i;
-
-    // Prepare the authentication command //
-    pn532_packetbuffer[0] = 0x42;
-    pn532_packetbuffer[1] = 0x1B;
-    memcpy (pn532_packetbuffer + 2, key, 4);
-
-    if (HAL(writeCommand)(pn532_packetbuffer, 6))
-        return 0;
-
-    // Read the response packet
-    HAL(readResponse)(pn532_packetbuffer, sizeof(pn532_packetbuffer));
-
-    // Check if the response is valid and we are authenticated???
-    if (pn532_packetbuffer[0] != 0x00) {
-        DMSG("\nAuthentification failed\n");
-        return 0;
-    }
-
-    return 1;
-}
-=======
 
 /***** FeliCa Functions ******/
 /**************************************************************************/
@@ -1456,5 +1410,4 @@
   }
 
   return 1;
-}
->>>>>>> 12663d9d
+}
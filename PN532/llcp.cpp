--- conflicted
+++ resolved
@@ -3,14 +3,14 @@
 #include "PN532/PN532/PN532_debug.h"
 
 // LLCP PDU Type Values
-#define PDU_SYMM    0x00
-#define PDU_PAX     0x01
+#define PDU_SYMM 0x00
+#define PDU_PAX 0x01
 #define PDU_CONNECT 0x04
-#define PDU_DISC    0x05
-#define PDU_CC      0x06
-#define PDU_DM      0x07
-#define PDU_I       0x0c
-#define PDU_RR      0x0d
+#define PDU_DISC 0x05
+#define PDU_CC 0x06
+#define PDU_DM 0x07
+#define PDU_I 0x0c
+#define PDU_RR 0x0d
 
 uint8_t LLCP::SYMM_PDU[2] = {0, 0};
 
@@ -21,7 +21,7 @@
 
 inline uint8_t getSSAP(const uint8_t *buf)
 {
-    return  buf[1] & 0x3f;
+    return buf[1] & 0x3f;
 }
 
 inline uint8_t getDSAP(const uint8_t *buf)
@@ -44,19 +44,27 @@
 
     // Get CONNECT PDU
     DMSG("wait for a CONNECT PDU\n");
-    do {
-        if (2 > link.read(headerBuf, headerBufLen)) {
-            return -1;
-        }
-
-        type = getPType(headerBuf);
-        if (PDU_CONNECT == type) {
-            break;
-        } else if (PDU_SYMM == type) {
-            if (!link.write(SYMM_PDU, sizeof(SYMM_PDU))) {
-                return -2;
-            }
-        } else {
+    do
+    {
+        if (2 > link.read(headerBuf, headerBufLen))
+        {
+            return -1;
+        }
+
+        type = getPType(headerBuf);
+        if (PDU_CONNECT == type)
+        {
+            break;
+        }
+        else if (PDU_SYMM == type)
+        {
+            if (!link.write(SYMM_PDU, sizeof(SYMM_PDU)))
+            {
+                return -2;
+            }
+        }
+        else
+        {
             return -3;
         }
 
@@ -68,7 +76,8 @@
     dsap = getSSAP(headerBuf);
     headerBuf[0] = (dsap << 2) + ((PDU_CC >> 2) & 0x3);
     headerBuf[1] = ((PDU_CC & 0x3) << 6) + ssap;
-    if (!link.write(headerBuf, 2)) {
+    if (!link.write(headerBuf, 2))
+    {
         return -2;
     }
 
@@ -81,19 +90,27 @@
 
     // Get DISC PDU
     DMSG("wait for a DISC PDU\n");
-    do {
-        if (2 > link.read(headerBuf, headerBufLen)) {
-            return -1;
-        }
-
-        type = getPType(headerBuf);
-        if (PDU_DISC == type) {
-            break;
-        } else if (PDU_SYMM == type) {
-            if (!link.write(SYMM_PDU, sizeof(SYMM_PDU))) {
-                return -2;
-            }
-        } else {
+    do
+    {
+        if (2 > link.read(headerBuf, headerBufLen))
+        {
+            return -1;
+        }
+
+        type = getPType(headerBuf);
+        if (PDU_DISC == type)
+        {
+            break;
+        }
+        else if (PDU_SYMM == type)
+        {
+            if (!link.write(SYMM_PDU, sizeof(SYMM_PDU)))
+            {
+                return -2;
+            }
+        }
+        else
+        {
             return -3;
         }
 
@@ -105,7 +122,8 @@
     // dsap = getSSAP(headerBuf);
     headerBuf[0] = (dsap << 2) + (PDU_DM >> 2);
     headerBuf[1] = ((PDU_DM & 0x3) << 6) + ssap;
-    if (!link.write(headerBuf, 2)) {
+    if (!link.write(headerBuf, 2))
+    {
         return -2;
     }
 
@@ -123,11 +141,13 @@
     nr = 0;
 
     // try to get a SYMM PDU
-    if (2 > link.read(headerBuf, headerBufLen)) {
+    if (2 > link.read(headerBuf, headerBufLen))
+    {
         return -1;
     }
     type = getPType(headerBuf);
-    if (PDU_SYMM != type) {
+    if (PDU_SYMM != type)
+    {
         return -1;
     }
 
@@ -137,25 +157,34 @@
     uint8_t body[] = "  urn:nfc:sn:snep";
     body[0] = 0x06;
     body[1] = sizeof(body) - 2 - 1;
-    if (!link.write(headerBuf, 2, body, sizeof(body) - 1)) {
+    if (!link.write(headerBuf, 2, body, sizeof(body) - 1))
+    {
         return -2;
     }
 
     // wait for a CC PDU
     DMSG("wait for a CC PDU\n");
-    do {
-        if (2 > link.read(headerBuf, headerBufLen)) {
-            return -1;
-        }
-
-        type = getPType(headerBuf);
-        if (PDU_CC == type) {
-            break;
-        } else if (PDU_SYMM == type) {
-            if (!link.write(SYMM_PDU, sizeof(SYMM_PDU))) {
-                return -2;
-            }
-        } else {
+    do
+    {
+        if (2 > link.read(headerBuf, headerBufLen))
+        {
+            return -1;
+        }
+
+        type = getPType(headerBuf);
+        if (PDU_CC == type)
+        {
+            break;
+        }
+        else if (PDU_SYMM == type)
+        {
+            if (!link.write(SYMM_PDU, sizeof(SYMM_PDU)))
+            {
+                return -2;
+            }
+        }
+        else
+        {
             return -3;
         }
 
@@ -169,36 +198,47 @@
     uint8_t type;
 
     // try to get a SYMM PDU
-    if (2 > link.read(headerBuf, headerBufLen)) {
+    if (2 > link.read(headerBuf, headerBufLen))
+    {
         return -1;
     }
     type = getPType(headerBuf);
-    if (PDU_SYMM != type) {
+    if (PDU_SYMM != type)
+    {
         return -1;
     }
 
     // put a DISC PDU
     headerBuf[0] = (LLCP_DEFAULT_DSAP << 2) + (PDU_DISC >> 2);
     headerBuf[1] = ((PDU_DISC & 0x03) << 6) + LLCP_DEFAULT_SSAP;
-    if (!link.write(headerBuf, 2)) {
+    if (!link.write(headerBuf, 2))
+    {
         return -2;
     }
 
     // wait for a DM PDU
     DMSG("wait for a DM PDU\n");
-    do {
-        if (2 > link.read(headerBuf, headerBufLen)) {
-            return -1;
-        }
-
-        type = getPType(headerBuf);
-        if (PDU_CC == type) {
-            break;
-        } else if (PDU_DM == type) {
-            if (!link.write(SYMM_PDU, sizeof(SYMM_PDU))) {
-                return -2;
-            }
-        } else {
+    do
+    {
+        if (2 > link.read(headerBuf, headerBufLen))
+        {
+            return -1;
+        }
+
+        type = getPType(headerBuf);
+        if (PDU_CC == type)
+        {
+            break;
+        }
+        else if (PDU_DM == type)
+        {
+            if (!link.write(SYMM_PDU, sizeof(SYMM_PDU)))
+            {
+                return -2;
+            }
+        }
+        else
+        {
             return -3;
         }
 
@@ -212,25 +252,30 @@
     uint8_t type;
     uint8_t buf[3];
 
-    if (mode) {
+    if (mode)
+    {
         // Get a SYMM PDU
-        if (2 != link.read(buf, sizeof(buf))) {
+        if (2 != link.read(buf, sizeof(buf)))
+        {
             return false;
         }
     }
 
-    if (headerBufLen < (hlen + 3)) {
+    if (headerBufLen < (hlen + 3))
+    {
         return false;
     }
 
-    for (int8_t i = hlen - 1; i >= 0; i--) {
+    for (int8_t i = hlen - 1; i >= 0; i--)
+    {
         headerBuf[i + 3] = header[i];
     }
 
     headerBuf[0] = (dsap << 2) + (PDU_I >> 2);
     headerBuf[1] = ((PDU_I & 0x3) << 6) + ssap;
     headerBuf[2] = (ns << 4) + nr;
-    if (!link.write(headerBuf, 3 + hlen, body, blen)) {
+    if (!link.write(headerBuf, 3 + hlen, body, blen))
+    {
         return false;
     }
 
@@ -238,25 +283,34 @@
 
     // Get a RR PDU
     int16_t status;
-    do {
+    do
+    {
         status = link.read(headerBuf, headerBufLen);
-        if (2 > status) {
+        if (2 > status)
+        {
             return false;
         }
 
         type = getPType(headerBuf);
-        if (PDU_RR == type) {
-            break;
-        } else if (PDU_SYMM == type) {
-            if (!link.write(SYMM_PDU, sizeof(SYMM_PDU))) {
+        if (PDU_RR == type)
+        {
+            break;
+        }
+        else if (PDU_SYMM == type)
+        {
+            if (!link.write(SYMM_PDU, sizeof(SYMM_PDU)))
+            {
                 return false;
             }
-        } else {
+        }
+        else
+        {
             return false;
         }
     } while (1);
 
-    if (!link.write(SYMM_PDU, sizeof(SYMM_PDU))) {
+    if (!link.write(SYMM_PDU, sizeof(SYMM_PDU)))
+    {
         return false;
     }
 
@@ -266,27 +320,31 @@
 int16_t LLCP::read(uint8_t *buf, uint8_t length)
 {
     uint8_t type;
-<<<<<<< HEAD
-    int16_t status;
-=======
     uint16_t status;
->>>>>>> 12663d9d
 
     // Get INFO PDU
-    do {
+    do
+    {
         status = link.read(buf, length);
-        if (2 > status) {
+        if (2 > status)
+        {
             return -1;
         }
 
         type = getPType(buf);
-        if (PDU_I == type) {
-            break;
-        } else if (PDU_SYMM == type) {
-            if (!link.write(SYMM_PDU, sizeof(SYMM_PDU))) {
-                return -2;
-            }
-        } else {
+        if (PDU_I == type)
+        {
+            break;
+        }
+        else if (PDU_SYMM == type)
+        {
+            if (!link.write(SYMM_PDU, sizeof(SYMM_PDU)))
+            {
+                return -2;
+            }
+        }
+        else
+        {
             return -3;
         }
 
@@ -299,11 +357,13 @@
     headerBuf[0] = (dsap << 2) + (PDU_RR >> 2);
     headerBuf[1] = ((PDU_RR & 0x3) << 6) + ssap;
     headerBuf[2] = (buf[2] >> 4) + 1;
-    if (!link.write(headerBuf, 3)) {
-        return -2;
-    }
-
-    for (uint8_t i = 0; i < len; i++) {
+    if (!link.write(headerBuf, 3))
+    {
+        return -2;
+    }
+
+    for (uint8_t i = 0; i < len; i++)
+    {
         buf[i] = buf[i + 3];
     }
 

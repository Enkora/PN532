## NFC library for Arduino

This is an Arduino library for PN532 to use NFC technology. It's based on 
[Adafruit_NFCShield_I2C](http://goo.gl/pk3FdB)
, improved by [Seeed Studio](http://goo.gl/zh1iQh), added HSU(High Speed Uart) driver by [Elechouse](http://elechouse.com). 

It works with:

+ [Elechouse NFC Module](http://goo.gl/i0EQgd)
+ [Seeed Studio NFC Shield](http://goo.gl/Cac2OH)
+ [Xadow NFC](http://goo.gl/qBZMt0)
+ [Adafruit PN532 NFC/RFID controller breakout board](http://goo.gl/tby9Sw)

### Features
<<<<<<< HEAD
+ Support all interfaces of PN532 (I2C, SPI, HSU )
=======
+ Support I2C, SPI and HSU of PN532
>>>>>>> 2b3d5d33
+ Read/write Mifare Classic Card
+ Works with [Don's NDEF Library](http://goo.gl/jDjsXl)
+ Support Peer to Peer communication(exchange data with android 4.0+)
+ Support [mbed platform](http://goo.gl/kGPovZ)

### Getting Started
<<<<<<< HEAD
1. **Download [zip file](https://github.com/Seeed-Studio/PN532/archive/master.zip) and 
extract the three folders(PN532, PN532_SPI, PN532_HSU and PN532_I2C) into libraries of Arduino.**
2. Follow the examples of the library
=======
1. Download [zip file](http://goo.gl/F6beRM) and 
extract the 4 folders(PN532, PN532_SPI, PN532_I2C and PN532_HSU) into Arduino's libraries.
2. Downlaod [Don's NDEF library](http://goo.gl/ewxeAe) and extract it intro Arduino's libraries.
3. Follow the examples of the two libraries.
>>>>>>> 2b3d5d33

### To do
+ Card emulation
<<<<<<< HEAD

## HSU Interface

HSU is short for High Speed Uart. HSU interface needs only 4 wires to connect PN532 with Arduino, [Sensor Shield](http://goo.gl/i0EQgd) can make it more easier. For some Arduino boards like [Leonardo][Leonardo], [DUE][DUE], [Mega][Mega] ect, there are more than one `Serial` on these boards, so we can use this additional Serial to control PN532, HSU uses 115200 baud rate .

To use the `Serial1` control PN532, refer to the code below.

	#include <PN532_HSU.h>
	#include <PN532.h>
	
	PN532_HSU pn532hsu(Serial1);
	PN532 nfc(pn532hsu);

	void setup(void)
	{
		nfc.begin();
		//...
	}


[Mega]: http://arduino.cc/en/Main/arduinoBoardMega
[DUE]: http://arduino.cc/en/Main/arduinoBoardDue
[Leonardo]: http://arduino.cc/en/Main/arduinoBoardLeonardo
=======
>>>>>>> 2b3d5d33
<|MERGE_RESOLUTION|>--- conflicted
+++ resolved
@@ -12,31 +12,20 @@
 + [Adafruit PN532 NFC/RFID controller breakout board](http://goo.gl/tby9Sw)
 
 ### Features
-<<<<<<< HEAD
 + Support all interfaces of PN532 (I2C, SPI, HSU )
-=======
-+ Support I2C, SPI and HSU of PN532
->>>>>>> 2b3d5d33
 + Read/write Mifare Classic Card
 + Works with [Don's NDEF Library](http://goo.gl/jDjsXl)
 + Support Peer to Peer communication(exchange data with android 4.0+)
 + Support [mbed platform](http://goo.gl/kGPovZ)
 
 ### Getting Started
-<<<<<<< HEAD
-1. **Download [zip file](https://github.com/Seeed-Studio/PN532/archive/master.zip) and 
+1. **Download [zip file](https://github.com/elechouse/PN532/archive/PN532_HSU.zip) and 
 extract the three folders(PN532, PN532_SPI, PN532_HSU and PN532_I2C) into libraries of Arduino.**
+2. Downlaod [Don's NDEF library](http://goo.gl/ewxeAe) and extract it intro Arduino's libraries.
 2. Follow the examples of the library
-=======
-1. Download [zip file](http://goo.gl/F6beRM) and 
-extract the 4 folders(PN532, PN532_SPI, PN532_I2C and PN532_HSU) into Arduino's libraries.
-2. Downlaod [Don's NDEF library](http://goo.gl/ewxeAe) and extract it intro Arduino's libraries.
-3. Follow the examples of the two libraries.
->>>>>>> 2b3d5d33
 
 ### To do
 + Card emulation
-<<<<<<< HEAD
 
 ## HSU Interface
 
@@ -60,5 +49,3 @@
 [Mega]: http://arduino.cc/en/Main/arduinoBoardMega
 [DUE]: http://arduino.cc/en/Main/arduinoBoardDue
 [Leonardo]: http://arduino.cc/en/Main/arduinoBoardLeonardo
-=======
->>>>>>> 2b3d5d33

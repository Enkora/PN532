--- conflicted
+++ resolved
@@ -2,19 +2,14 @@
 
 This is an Arduino library for PN532 to use NFC technology. It's based on 
 [Adafruit_NFCShield_I2C](http://goo.gl/pk3FdB)
-, improved by [Seeed Studio](http://goo.gl/zh1iQh), added HSU driver by [Elechouse](http://elechouse.com). 
+, improved by [Seeed Studio](http://goo.gl/zh1iQh), added HSU(High Speed Uart) driver by [Elechouse](http://elechouse.com). 
 
-<<<<<<< HEAD
 It works with:
 
 + [Elechouse NFC Module](http://goo.gl/i0EQgd)
 + [Seeed Studio NFC Shield](http://goo.gl/Cac2OH)
++ [Xadow NFC](http://goo.gl/qBZMt0)
 + [Adafruit PN532 NFC/RFID controller breakout board](http://goo.gl/tby9Sw)
-=======
-+ [NFC Shield](http://goo.gl/Cac2OH)
-+ [Xadow NFC](http://goo.gl/qBZMt0)
-+ [PN532 NFC/RFID controller breakout board](http://goo.gl/tby9Sw)
->>>>>>> 994683d8
 
 ### Features
 + Support all interfaces of PN532 (I2C, SPI, HSU )
@@ -31,11 +26,9 @@
 ### To do
 + Card emulation
 
-<<<<<<< HEAD
-
 ## HSU Interface
 
-HSU is short for High Speed Uart. HSU interface needs only 4 wires to connect PN532 with Arduino, [Sensor Shield](http://goo.gl/i0EQgd) can make it more easier. For some Arduino boards like [Leonardo][Leonardo], [DUE][DUE], [Mega][Mega] ect, there are more than one `Serial`, so we can use this additional Serial to control PN532, HSU uses 115200 baud rate .
+HSU is short for High Speed Uart. HSU interface needs only 4 wires to connect PN532 with Arduino, [Sensor Shield](http://goo.gl/i0EQgd) can make it more easier. For some Arduino boards like [Leonardo][Leonardo], [DUE][DUE], [Mega][Mega] ect, there are more than one `Serial` on these boards, so we can use this additional Serial to control PN532, HSU uses 115200 baud rate .
 
 To use the `Serial1` control PN532, refer to the code below.
 
@@ -44,10 +37,6 @@
 	
 	PN532_HSU pn532hsu(Serial1);
 	PN532 nfc(pn532hsu);
-=======
-### To do
-+ Card emulation
->>>>>>> 994683d8
 
 	void setup(void)
 	{
